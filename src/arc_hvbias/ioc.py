--- conflicted
+++ resolved
@@ -1,9 +1,6 @@
 import asyncio
 import math
-<<<<<<< HEAD
-=======
 import threading
->>>>>>> d78d0b00
 import warnings
 from datetime import datetime
 from typing import Any, Callable, Coroutine, List, Optional, cast
@@ -128,19 +125,6 @@
         self.configured: bool = False
 
         self.abort: bool = False
-<<<<<<< HEAD
-
-        self.run_param_status_update = asyncio.Event()
-        self.run_update_time_params = asyncio.Event()
-        self.run_cycle_control = asyncio.Event()
-        # Make sure cycles are not started on boot
-        self.run_cycle_control.clear()
-
-        self.task_group_1 = asyncio.TaskGroup()
-        self.task_group_2 = asyncio.TaskGroup()
-        # self.pause_cycle = cothread.Event()
-
-=======
 
         self.run_param_status_update = asyncio.Event()
         self.run_update_time_params = asyncio.Event()
@@ -180,7 +164,6 @@
 
         await create_task_group(task_group, task_list)
 
->>>>>>> d78d0b00
     async def run_forever(self) -> None:
         """Run the IOC methods continuously."""
 
@@ -192,19 +175,11 @@
 
         self.running = True
 
-<<<<<<< HEAD
-        _task_list: List[asyncio.Task] = []
-
-=======
->>>>>>> d78d0b00
         tg1: List[Coroutine[Any, Any, Any]] = [
             self.connection_check(),
             self.calculate_healthy(),
             self.set_param_rbvs(),
-<<<<<<< HEAD
-=======
             self.check_cycle_thread(),
->>>>>>> d78d0b00
         ]
         tg2: List[Coroutine[Any, Any, Any]] = [
             self.update_time_params(),
@@ -212,30 +187,6 @@
             self.check_abort(),
         ]
 
-<<<<<<< HEAD
-        async def create_task_group(
-            task_group: asyncio.TaskGroup,
-            tasks: List[Coroutine[Any, Any, Any]],
-            task_group2: asyncio.TaskGroup,
-            tasks2: List[Coroutine[Any, Any, Any]],
-        ) -> None:
-            # handle exceptions
-            try:
-                async with task_group as tg, task_group2 as tg2:
-                    for task in tasks:
-                        t = tg.create_task(task)
-                        _task_list.append(t)
-                    for task in tasks2:
-                        t2 = tg2.create_task(task)
-                        _task_list.append(t2)
-            except* AbortException as err:
-                print(f"{err=}")
-            await asyncio.sleep(0)
-
-        await create_task_group(self.task_group_1, tg1, self.task_group_2, tg2)
-
-        for i, task in enumerate(_task_list):
-=======
         # Run cycle TaskGroup in a background thread that can be restarted
         self._cycle_thread = threading.Thread(
             target=self._run_loops,
@@ -247,7 +198,6 @@
         await self._run_loops(self.task_group_1, tg1)
 
         for i, task in enumerate(self._task_list):
->>>>>>> d78d0b00
             print(f"Task{i}: done={task.done()}, cancelled={task.cancelled()}")
 
     # -----------------------------------------------------------------------
@@ -355,15 +305,9 @@
     @_if_connected
     @_catch_exceptions
     async def cycle_control(self) -> None:
-<<<<<<< HEAD
         """
         Perform a depolarisation cycle <repeat> times.
         """
-=======
-        """
-        Perform a depolarisation cycle <repeat> times.
-        """
->>>>>>> d78d0b00
         # Pause thread if flag is False
         if not self.run_cycle_control.is_set():
             # Wait until flag become True
@@ -373,7 +317,6 @@
         self.cycle_finished = False
         # Trigger cycle update loop to begin if the thread is paused
         self.run_update_time_params.set()
-<<<<<<< HEAD
 
         tprint("Start Cycle")
         # If already off, instantly set Time Since to 0 and also Ramp to ON, then wait MAX TIME
@@ -398,6 +341,21 @@
     async def check_abort(self) -> None:
         if self.abort:
             await self.raise_abort()
+
+    @_loop_forever
+    @_if_connected
+    async def check_cycle_thread(self) -> None:
+        # Pause thread if flag is False
+        if not self.run_check_cycle.is_set():
+            # Wait until flag become True
+            await self.run_check_cycle.wait()
+
+        if self._cycle_thread is not None:
+            if not self._cycle_thread.is_alive():
+                self._cycle_thread.start()
+                # Make sure to clear flag so loop isn't constantly checking
+                self.run_check_cycle.clear()
+        await asyncio.sleep(1)
 
     # -----------------------------------------------------------------------
     #                               Methods
@@ -447,96 +405,6 @@
             Status.VOLTAGE_OFF,
         )
 
-=======
-
-        tprint("Start Cycle")
-        # If already off, instantly set Time Since to 0 and also Ramp to ON, then wait MAX TIME
-        if math.isclose(self.voltage_rbv.get(), 0.0, abs_tol=volt_tol):
-            await self.depolarise()
-
-        tprint("Starting depolarisation cycle.")
-        self.cycle_flag = True
-        self.cycle_rbv.set(True)
-
-        # Begin depolarisation cycle
-        for repeat in range(self.repeats.get()):
-            await self._cycle(repeat)
-
-        await self._finish_cycle()
-
-        # At end of cycle clear the flag
-        self.run_cycle_control.clear()
-
-    @_loop_forever
-    @_if_connected
-    async def check_abort(self) -> None:
-        if self.abort:
-            await self.raise_abort()
-
-    @_loop_forever
-    @_if_connected
-    async def check_cycle_thread(self) -> None:
-        # Pause thread if flag is False
-        if not self.run_check_cycle.is_set():
-            # Wait until flag become True
-            await self.run_check_cycle.wait()
-
-        if self._cycle_thread is not None:
-            if not self._cycle_thread.is_alive():
-                self._cycle_thread.start()
-                # Make sure to clear flag so loop isn't constantly checking
-                self.run_check_cycle.clear()
-        await asyncio.sleep(1)
-
-    # -----------------------------------------------------------------------
-    #                               Methods
-    # -----------------------------------------------------------------------
-
-    @_catch_exceptions
-    async def depolarise(self) -> None:
-        """Carry out an initial depolarisation cycle with a MAX TIME wait after.
-
-        This is only called if a cycle is started with the voltage at off_setpoint.
-        """
-        # Pause time param update thread while initial depolarising occurring
-        self.run_update_time_params.clear()
-
-        tprint("Set bias ON and wait.")
-        await self._do_cycle(
-            self.on_setpoint.get(),
-            self.fall_time.get(),
-            Status.RAMP_ON,
-            Status.VOLTAGE_ON,
-        )
-
-        tprint(f"Waiting MAX TIME -> {self.max_time.get()}s")
-        timer: int = 0
-        while timer < self.max_time.get():
-            await asyncio.sleep(1)
-            timer += 1
-            self.time_since_rbv.set(int(timer))
-
-        # Trigger cycle update loop to begin again
-        self.cycle_stop_time = datetime.now()
-        self.run_update_time_params.set()
-
-    @_if_source_on
-    async def do_start_cycle(self, do: int) -> None:
-        if do == 1 and not self.cycle_rbv.get():
-            # Unpause the cycle control loop
-            self.run_cycle_control.set()
-
-    @_catch_exceptions
-    async def _cycle(self, repeat: int) -> None:
-        tprint(f"Starting Cycle No. {repeat}")
-        await self._do_cycle(
-            self.off_setpoint.get(),
-            self.rise_time.get(),
-            Status.RAMP_OFF,
-            Status.VOLTAGE_OFF,
-        )
-
->>>>>>> d78d0b00
         await self._do_cycle(
             self.on_setpoint.get(),
             self.fall_time.get(),
@@ -606,10 +474,7 @@
 
                 # wait for all tasks to be "cancelled"
                 await asyncio.wait_for(_tasks_done(), timeout=None)
-<<<<<<< HEAD
-=======
                 self.run_check_cycle.set()
->>>>>>> d78d0b00
 
                 await self.do_ramp_off(1)
                 self.cycle_failed = True
